# edge-exchange-plugins

<<<<<<< HEAD
# 0.5.4 (2019-04-09)

- Add exchange rates from Coincap *legacy* API
=======
# 0.5.4 (2019-04-03)

- Upgrade to the coincap.io v2 API.
>>>>>>> 42047de8

# 0.5.3 (2019-02-26)

- Move ChangeNow into this repo for CORS reasons
- Migrate Coincap to new API

# 0.5.2 (2019-02-21)

- Fix currencyconverterapi to use the production server, not the free server

# 0.5.1 (2019-02-21)

- Fix CORS issues with currencyconverterapi
- Add an API key to currencyconverterapi
- Move changelly into this repo for CORS reasons

# 0.5.0 (2019-02-19)

- Upgrade to the edge-core-js v0.15.0 and adapt to breaking changes.

# 0.4.1 (2019-02-15)

- Upgrade to the edge-core-js v0.14.0 types
- Modernize the build system

# 0.4.0

- Add HERC exchange rate support

## 0.3.0

- Add currencyconverterapi.com plugin for IMP and IRR support only

## 0.2.1

- Switch to v2 of Coinbase API

## 0.2.0

- Add CoinCap support

## 0.1.0

- Initial release
- Coinbase & Shapeshift<|MERGE_RESOLUTION|>--- conflicted
+++ resolved
@@ -1,14 +1,12 @@
 # edge-exchange-plugins
 
-<<<<<<< HEAD
-# 0.5.4 (2019-04-09)
+# 0.5.5 (2019-04-09)
 
 - Add exchange rates from Coincap *legacy* API
-=======
+
 # 0.5.4 (2019-04-03)
 
 - Upgrade to the coincap.io v2 API.
->>>>>>> 42047de8
 
 # 0.5.3 (2019-02-26)
 
